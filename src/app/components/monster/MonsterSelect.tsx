import React, {useMemo} from 'react';
import {useStore} from '@/state';
import {observer} from 'mobx-react-lite';

import Combobox from '../generic/Combobox';
<<<<<<< HEAD
import {getMonsterOptions, MonsterOption} from "@/lib/MonsterOptions";
=======

interface MonsterOption {
  label: string;
  value: number;
  version: string;
  monster: Partial<Monster>;
}
>>>>>>> 81bab9f3

const MonsterSelect: React.FC = observer(() => {
  const store = useStore();
  const {availableMonsters} = store;

<<<<<<< HEAD
  const options: MonsterOption[] = useMemo(() => getMonsterOptions(), [])
=======
  const options: MonsterOption[] = useMemo(() => availableMonsters.map((m, i) => {
    return {
      label: `${m.name}`,
      value: i,
      version: m.version || '',
      monster: m
    }
  }), [availableMonsters])
>>>>>>> 81bab9f3

  return (
    <Combobox<MonsterOption>
      id={'monster-select'}
      className={'w-full'}
      items={options}
      placeholder={'Search for monster...'}
      resetAfterSelect={true}
      blurAfterSelect={true}
      onSelectedItemChange={(item) => {
        if (item) {
          store.updateMonster(item.monster)
        }
      }}
      CustomItemComponent={({item}) => {
        let i = item;

        return (
            <div>
              {i.label}
              {i.version && <span className={'monster-version text-xs text-gray-400 dark:text-gray-300'}>#{i.version}</span>}
            </div>
        )
      }}
    />
  )
})

export default MonsterSelect;<|MERGE_RESOLUTION|>--- conflicted
+++ resolved
@@ -2,26 +2,20 @@
 import {useStore} from '@/state';
 import {observer} from 'mobx-react-lite';
 
+import {Monster} from "@/types/Monster";
 import Combobox from '../generic/Combobox';
-<<<<<<< HEAD
-import {getMonsterOptions, MonsterOption} from "@/lib/MonsterOptions";
-=======
-
-interface MonsterOption {
-  label: string;
-  value: number;
-  version: string;
-  monster: Partial<Monster>;
-}
->>>>>>> 81bab9f3
 
 const MonsterSelect: React.FC = observer(() => {
   const store = useStore();
   const {availableMonsters} = store;
 
-<<<<<<< HEAD
-  const options: MonsterOption[] = useMemo(() => getMonsterOptions(), [])
-=======
+  interface MonsterOption {
+    label: string;
+    value: number;
+    version: string;
+    monster: Partial<Monster>;
+  }
+
   const options: MonsterOption[] = useMemo(() => availableMonsters.map((m, i) => {
     return {
       label: `${m.name}`,
@@ -30,7 +24,6 @@
       monster: m
     }
   }), [availableMonsters])
->>>>>>> 81bab9f3
 
   return (
     <Combobox<MonsterOption>
