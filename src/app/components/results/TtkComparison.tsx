import React, { useCallback, useMemo, useState } from 'react';
import {
  CartesianGrid,
  Legend,
  Line,
  LineChart,
  ResponsiveContainer,
  Tooltip,
  TooltipProps,
  XAxis,
  YAxis,
} from 'recharts';
import { observer } from 'mobx-react-lite';
import { useStore } from '@/state';
import Select from '@/app/components/generic/Select';
import { NameType, ValueType } from 'recharts/types/component/DefaultTooltipContent';
import { toJS } from 'mobx';
import { useTheme } from 'next-themes';
import { max } from 'd3-array';
import SectionAccordion from '@/app/components/generic/SectionAccordion';
import hourglass from '@/public/img/Hourglass.png';
import LazyImage from '@/app/components/generic/LazyImage';

export interface CustomTooltipProps extends TooltipProps<ValueType, NameType> {
  xAxisOption: typeof XAxisOptions[0],
}

const CustomTooltip: React.FC<CustomTooltipProps> = ({
  active, payload, label, xAxisOption,
}) => {
  if (active && payload && payload.length) {
    return (
      <div className="bg-white shadow rounded p-2 text-sm text-black flex items-center gap-2">
        <div>
          <p>
            <strong>
              Within
              {' '}
              {label}
              {' '}
              {xAxisOption.label}
            </strong>
          </p>
          {
              payload.map((p) => (
                <div key={p.name} className="flex justify-between w-44 gap-1">
                  <div className="flex items-center gap-1 leading-3 overflow-hidden">
                    <div>
                      <div
                        className="w-3 h-3 inline-block border border-gray-400 rounded-lg"
                        style={{ backgroundColor: p.color }}
                      />
                    </div>
                    {p.name}
                  </div>
                  <span className="text-gray-400 font-bold">
                    {p.value === 'NaN' ? '---' : `${p.value}%`}
                  </span>
                </div>
              ))
            }
        </div>
      </div>
    );
  }

  return null;
};

enum XAxisType {
  TICKS,
  SECONDS,
}

const SECONDS_PER_TICK = 0.6;
const XAxisOptions = [
  { label: 'Ticks', value: XAxisType.TICKS },
  { label: 'Seconds', value: XAxisType.SECONDS },
];

const TtkComparison: React.FC = observer(() => {
  const store = useStore();
  const { showTtkComparison } = store.prefs;
  const calcResults = toJS(store.calc.loadouts);
  const loadouts = toJS(store.loadouts);

  const { resolvedTheme } = useTheme();
  const isDark = resolvedTheme === 'dark';

  const [xAxisType, setXAxisType] = useState<{ label: string, value: XAxisType } | null | undefined>(XAxisOptions[0]);

  // worth noting that if the worker is behind,
  // ttkDist may not yet be computed for a specific loadout
  // we should not assume it is populated here
  const data = useMemo(() => {
    const xAxis = xAxisType?.value;
    const xLabeller = xAxis === XAxisType.SECONDS
      ? (x: number) => (x * SECONDS_PER_TICK).toFixed(1)
      : (x: number) => x.toString();

    const lines: { name: string, [lKey: string]: string | number }[] = [];
    const uniqueTtks = max(Object.values(calcResults), (r) => max(r.ttkDist?.keys() || [])) || 0;

    const runningTotals: number[] = [];
    for (let ttk = 0; ttk <= uniqueTtks; ttk++) {
      const entry: typeof lines[0] = { name: xLabeller(ttk) };
      Object.values(calcResults).forEach((l, i) => {
        const v = l.ttkDist?.get(ttk);
        if (v) {
          runningTotals[i] = (runningTotals[i] || 0) + v;
        }
        entry[loadouts[i].name] = (runningTotals[i] * 100).toFixed(2);
      });
      lines.push(entry);
    }
    return lines;
  }, [xAxisType, calcResults, loadouts]);

  const generateLines = useCallback(() => {
    const lines: React.ReactNode[] = [];

    const strokeColours = isDark
      ? ['cyan', 'yellow', 'lime', 'orange', 'pink']
      : ['blue', 'chocolate', 'green', 'sienna', 'purple'];
    for (let i = 0; i < Object.values(calcResults).length; i++) {
      const colour = strokeColours.shift() || 'red';
      lines.push(<Line key={i} isAnimationActive={false} type="monotone" dataKey={loadouts[i].name} stroke={colour} dot={false} connectNulls />);
      strokeColours.push(colour);
    }
    return lines;
<<<<<<< HEAD
  }, [isDark, calcResults]);
=======
  }, [isDark, calcResults.length, loadouts]);
>>>>>>> 70c3851b

  return (
    <SectionAccordion
      defaultIsOpen={showTtkComparison}
      onIsOpenChanged={(o) => store.updatePreferences({ showTtkComparison: o })}
      title={(
        <div className="flex items-center gap-2">
          <div className="w-6 flex justify-center"><LazyImage src={hourglass.src} /></div>
          <h3 className="font-serif font-bold">
            Time-to-Kill Graph
          </h3>
        </div>
      )}
    >
      {data && (
        <div className="px-6 py-4">
          <ResponsiveContainer width="100%" height={250}>
            <LineChart
              data={data}
              margin={{ top: 40, right: 20 }}
            >
              <XAxis
                allowDecimals
                dataKey="name"
                stroke="#777777"
                interval="equidistantPreserveStart"
                tickFormatter={(v: string) => `${parseFloat(v)}`}
                label={{ value: xAxisType?.label, position: 'insideBottom', offset: -15 }}
              />
              <YAxis
                stroke="#777777"
                domain={[0, 100]}
                interval="equidistantPreserveStart"
                tickFormatter={(v: number) => `${v}%`}
                label={{
                  value: 'chance', position: 'insideLeft', angle: -90, style: { textAnchor: 'middle' },
                }}
              />
              <CartesianGrid stroke="gray" strokeDasharray="5 5" />
              <Tooltip
                content={(props) => <CustomTooltip {...props} xAxisOption={xAxisType || XAxisOptions[0]} />}
              />
              <Legend wrapperStyle={{ fontSize: '.9em', top: 0 }} />
              {generateLines()}
            </LineChart>
          </ResponsiveContainer>
          <div className="my-4 flex gap-4 max-w-lg m-auto dark:text-white">
            <div className="basis-full md:basis-1/2">
              <h3 className="font-serif font-bold mb-2">X axis</h3>
              <Select
                id="loadout-comparison-x"
                items={XAxisOptions}
                value={xAxisType || undefined}
                onSelectedItemChange={(i) => {
                  setXAxisType(i);
                }}
              />
            </div>
          </div>
        </div>
      )}
    </SectionAccordion>
  );
});

export default TtkComparison;<|MERGE_RESOLUTION|>--- conflicted
+++ resolved
@@ -128,11 +128,7 @@
       strokeColours.push(colour);
     }
     return lines;
-<<<<<<< HEAD
-  }, [isDark, calcResults]);
-=======
-  }, [isDark, calcResults.length, loadouts]);
->>>>>>> 70c3851b
+  }, [isDark, calcResults, loadouts]);
 
   return (
     <SectionAccordion
